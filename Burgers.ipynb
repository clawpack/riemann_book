--- conflicted
+++ resolved
@@ -8,7 +8,7 @@
    ]
   },
   {
-<<<<<<< HEAD
+
    "cell_type": "code",
    "execution_count": null,
    "metadata": {
@@ -41,8 +41,7 @@
    ]
   },
   {
-=======
->>>>>>> dda9522c
+
    "cell_type": "markdown",
    "metadata": {},
    "source": [
