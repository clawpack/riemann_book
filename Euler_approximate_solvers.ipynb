--- conflicted
+++ resolved
@@ -2,10 +2,7 @@
  "cells": [
   {
    "cell_type": "markdown",
-   "metadata": {
-    "deletable": true,
-    "editable": true
-   },
+   "metadata": {},
    "source": [
     "# Approximate solvers for the Euler equations of gas dynamics"
    ]
@@ -31,10 +28,7 @@
   },
   {
    "cell_type": "markdown",
-   "metadata": {
-    "deletable": true,
-    "editable": true
-   },
+   "metadata": {},
    "source": [
     "## Roe solver"
    ]
@@ -129,18 +123,32 @@
    ]
   },
   {
+   "cell_type": "markdown",
+   "metadata": {},
+   "source": [
+    "# Table of contents\n",
+    "\n",
+    "- [HLLE Solver](#HLLE-Solver)\n",
+    "- [Roe Solver](#Roe-Solver)\n",
+    "- [Comparison of solvers](#Comparison-of-two-approximate-solvers-with-the-exact-solution)"
+   ]
+  },
+  {
+   "cell_type": "markdown",
+   "metadata": {},
+   "source": [
+    "In the [last notebook](Euler_equations.ipynb) we studied the Euler equations of inviscid, compressible fluid flow -- including the Riemann problem and its solution.  As we saw, the exact solution of the Riemann problem is computationally expensive, since it requires solving a set of nonlinear algebraic equations.  In the context of finite volume methods, the detailed structure of the Riemann solution is almost immediately discarded -- only its impact on the neighboring cell averages is used.  So it makes sense to consider whether we can approximate the solution with less computation.  In this notebook, we investigate approximate solvers for the Euler equations."
+   ]
+  },
+  {
    "cell_type": "code",
    "execution_count": null,
    "metadata": {
-<<<<<<< HEAD
-    "collapsed": false,
     "deletable": true,
-    "editable": true
-=======
+    "editable": true,
     "tags": [
      "hide"
     ]
->>>>>>> e1913af2
    },
    "outputs": [],
    "source": [
@@ -231,10 +239,7 @@
   },
   {
    "cell_type": "markdown",
-   "metadata": {
-    "deletable": true,
-    "editable": true
-   },
+   "metadata": {},
    "source": [
     "### Examples\n",
     "\n",
@@ -244,15 +249,7 @@
   {
    "cell_type": "code",
    "execution_count": null,
-<<<<<<< HEAD
-   "metadata": {
-    "collapsed": false,
-    "deletable": true,
-    "editable": true
-   },
-=======
-   "metadata": {},
->>>>>>> e1913af2
+   "metadata": {},
    "outputs": [],
    "source": [
     "left_state  = Primitive_State(Density = 3.,\n",
@@ -265,7 +262,131 @@
     "q_l = np.array(Euler.primitive_to_conservative(*left_state))\n",
     "q_r = np.array(Euler.primitive_to_conservative(*right_state))\n",
     "\n",
-<<<<<<< HEAD
+    "states, speeds, reval, wave_types = Euler_roe(q_l, q_r)\n",
+    "ex_states, ex_speeds, ex_reval, ex_wt = Euler.exact_riemann_solution(q_l,q_r)\n",
+    "\n",
+    "plot_function = riemann_tools.make_plot_function([ex_states, states],\n",
+    "                                                 [ex_speeds, speeds],\n",
+    "                                                 [ex_reval, reval],\n",
+    "                                                 [ex_wt, wave_types],\n",
+    "                                                 variable_names=Euler.primitive_variables,\n",
+    "                                                 derived_variables=Euler.cons_to_prim)\n",
+    "\n",
+    "interact(plot_function, t=widgets.FloatSlider(min=0,max=0.9,step=0.1));"
+   ]
+  },
+  {
+   "cell_type": "code",
+   "execution_count": null,
+   "metadata": {},
+   "outputs": [],
+   "source": [
+    "Euler.phase_plane_plot(q_l,q_r,approx_states=states,cons_inputs=True)"
+   ]
+  },
+  {
+   "cell_type": "markdown",
+   "metadata": {},
+   "source": [
+    "Recall that in the true solution the middle wave is a contact discontinuity and carries only a jump in the density.  The Roe solver, on the other hand, generates a middle wave that carries a jump in all 3 variables (though the pressure jump is quite small in this example).  For a Riemann problem like this one with zero initial velocity on both sides, the Roe average velocity must also be zero, so the middle wave is stationary; this is of course not typically true in the exact solution, even when $u_l=u_r=0$."
+   ]
+  },
+  {
+   "cell_type": "markdown",
+   "metadata": {},
+   "source": [
+    "Here is a second example.  Experiment with the initial states to explore how the Roe solution compares to the exact solution."
+   ]
+  },
+  {
+   "cell_type": "code",
+   "execution_count": null,
+   "metadata": {},
+   "outputs": [],
+   "source": [
+    "left_state  = Primitive_State(Density = 0.1,\n",
+    "                              Velocity = 0.,\n",
+    "                              Pressure = 0.1)\n",
+    "right_state = Primitive_State(Density = 1.,\n",
+    "                              Velocity = 1.,\n",
+    "                              Pressure = 1.)\n",
+    "\n",
+    "q_l = np.array(Euler.primitive_to_conservative(*left_state))\n",
+    "q_r = np.array(Euler.primitive_to_conservative(*right_state))\n",
+    "\n",
+    "states, speeds, reval, wave_types = Euler_roe(q_l, q_r)\n",
+    "ex_states, ex_speeds, ex_reval, ex_wt = Euler.exact_riemann_solution(q_l,q_r)\n",
+    "\n",
+    "plot_function = riemann_tools.make_plot_function([ex_states, states],\n",
+    "                                                 [ex_speeds, speeds],\n",
+    "                                                 [ex_reval, reval],\n",
+    "                                                 [ex_wt, wave_types],\n",
+    "                                                 variable_names=Euler.primitive_variables,\n",
+    "                                                 derived_variables=Euler.cons_to_prim)\n",
+    "\n",
+    "interact(plot_function, t=widgets.FloatSlider(min=0,max=0.9,step=0.1));"
+   ]
+  },
+  {
+   "cell_type": "code",
+   "execution_count": null,
+   "metadata": {},
+   "outputs": [],
+   "source": [
+    "Euler.phase_plane_plot(q_l,q_r,approx_states=states,cons_inputs=True)"
+   ]
+  },
+  {
+   "cell_type": "markdown",
+   "metadata": {},
+   "source": [
+    "### Single-shock solution\n",
+    "Next we demonstrate the exactness property of the Roe solver by applying it to a case where the left and right states are connected by a single shock wave."
+   ]
+  },
+  {
+   "cell_type": "code",
+   "execution_count": null,
+   "metadata": {},
+   "outputs": [],
+   "source": [
+    "M = 2.  # Mach number of the shock wave\n",
+    "mu = 2*(M**2-1)/(M*(gamma+1.))\n",
+    "right = Primitive_State(Density = 1.,\n",
+    "                        Velocity = 0.,\n",
+    "                        Pressure = 1.)\n",
+    "c_r = np.sqrt(gamma*right.Pressure/right.Density)\n",
+    "\n",
+    "rho_l = right.Density * M/(M-mu)\n",
+    "p_l = right.Pressure * ((2*M**2-1)*gamma+1)/(gamma+1)\n",
+    "u_l = mu*c_r\n",
+    "\n",
+    "left = Primitive_State(Density = rho_l,\n",
+    "                       Velocity = u_l,\n",
+    "                       Pressure = p_l)"
+   ]
+  },
+  {
+   "cell_type": "markdown",
+   "metadata": {},
+   "source": [
+    "## HLLE Solver\n",
+    "\n",
+    "The HLLE solver uses only two waves with a constant state between that is uniquely defined by conservation for any choice of the two wave speeds.  The left-going wave speed is chosen to be the minimum of the Roe speed for the 1-wave and the characterstic speed $\\lambda^1$ in the left state $q_\\ell$.  The right-going wave speed is chosen to be the maximum of the Roe speed for the 3-wave and the characterstic speed $\\lambda^3$ in the right state $q_r$."
+   ]
+  },
+  {
+   "cell_type": "code",
+   "execution_count": null,
+   "metadata": {
+    "collapsed": false,
+    "deletable": true,
+    "editable": true
+   },
+   "outputs": [],
+   "source": [
+    "solver = riemann.euler_1D_py.euler_hll_1D\n",
+    "\n",
     "# Shock tube\n",
     "left_state  = np.array(Primitive_State(Density = 3.,\n",
     "                                       Velocity = -0.5,\n",
@@ -273,143 +394,90 @@
     "right_state = np.array(Primitive_State(Density = 1.,\n",
     "                                       Velocity = 0.,\n",
     "                                       Pressure = 1.))\n",
-=======
-    "states, speeds, reval, wave_types = Euler_roe(q_l, q_r)\n",
-    "ex_states, ex_speeds, ex_reval, ex_wt = Euler.exact_riemann_solution(q_l,q_r)\n",
->>>>>>> e1913af2
-    "\n",
-    "plot_function = riemann_tools.make_plot_function([ex_states, states],\n",
-    "                                                 [ex_speeds, speeds],\n",
-    "                                                 [ex_reval, reval],\n",
-    "                                                 [ex_wt, wave_types],\n",
-    "                                                 variable_names=Euler.primitive_variables,\n",
-    "                                                 derived_variables=Euler.cons_to_prim)\n",
-    "\n",
-    "interact(plot_function, t=widgets.FloatSlider(min=0,max=0.9,step=0.1));"
-   ]
-  },
-  {
-   "cell_type": "code",
-   "execution_count": null,
-<<<<<<< HEAD
+    "\n",
+    "print \"HLL solver solution to Euler equations:\"\n",
+    "states_hll, s_hll, hll_eval = riemann_tools.riemann_solution(solver,left_state,right_state,\n",
+    "                                                             problem_data=problem_data,verbose=True)\n",
+    "fig, ax = plt.subplots(1,3,figsize=(16,4))\n",
+    "riemann_tools.plot_phase(states_hll,0,1,ax[0])\n",
+    "riemann_tools.plot_phase(states_hll,0,2,ax[1])\n",
+    "riemann_tools.plot_phase(states_hll,1,2,ax[2])\n",
+    "riemann_tools.plot_phase_3d(states_hll)"
+   ]
+  },
+  {
+   "cell_type": "code",
+   "execution_count": null,
    "metadata": {
-    "collapsed": false,
-    "deletable": true,
-    "editable": true
-   },
-=======
-   "metadata": {},
->>>>>>> e1913af2
-   "outputs": [],
-   "source": [
-    "Euler.phase_plane_plot(q_l,q_r,approx_states=states,cons_inputs=True)"
-   ]
-  },
-  {
-   "cell_type": "markdown",
-   "metadata": {},
-   "source": [
-    "Recall that in the true solution the middle wave is a contact discontinuity and carries only a jump in the density.  The Roe solver, on the other hand, generates a middle wave that carries a jump in all 3 variables (though the pressure jump is quite small in this example).  For a Riemann problem like this one with zero initial velocity on both sides, the Roe average velocity must also be zero, so the middle wave is stationary; this is of course not typically true in the exact solution, even when $u_l=u_r=0$."
-   ]
-  },
-  {
-   "cell_type": "markdown",
+    "collapsed": false
+   },
+   "outputs": [],
+   "source": [
+    "plot_function = riemann_tools.make_plot_function(states_hll,s_hll, hll_eval,\n",
+    "                                                 layout='vertical', conserved_variables=Euler.conserved_variables)\n",
+    "interact(plot_function, t=widgets.FloatSlider(min=0,max=.9,step=.1))"
+   ]
+  },
+  {
+   "cell_type": "markdown",
+   "metadata": {},
+   "source": [
+    "## Roe solver\n",
+    "The Roe solver is an example of a linearized Riemann solver.  It approximates the Riemann problem by considering an approximation of the flux Jacobian: $\\hat{A} \\approx f'(q)$ and exactly solving the Riemann problem for the linear hyperbolic system\n",
+    "\n",
+    "$$q_t + \\hat{A}q_x = 0.$$\n",
+    "\n",
+    "The Roe linearization is chosen so that in the case that $(q_l, q_r)$ are related by a single shock, the Roe solver gives the exact solution."
+   ]
+  },
+  {
+   "cell_type": "code",
+   "execution_count": null,
+   "metadata": {
+    "collapsed": false
+   },
+   "outputs": [],
+   "source": [
+    "solver = riemann.euler_1D_py.euler_roe_1D\n",
+    "num_eqn = riemann.euler_1D_py.num_eqn\n",
+    "\n",
+    "problem_data['efix'] = False\n",
+    "\n",
+    "print \"Roe solver solution to Euler equations:\"\n",
+    "states, s, roe_eval = riemann_tools.riemann_solution(solver,left_state,right_state,\n",
+    "                                                     problem_data=problem_data,verbose=True)\n",
+    "fig, ax = plt.subplots(1,2,figsize=(10,4))\n",
+    "riemann_tools.plot_phase(states,0,1,ax[0])\n",
+    "riemann_tools.plot_phase(states,0,2,ax[1])\n",
+    "riemann_tools.plot_phase_3d(states)"
+   ]
+  },
+  {
+   "cell_type": "code",
+   "execution_count": null,
+   "metadata": {
+    "collapsed": false
+   },
+   "outputs": [],
+   "source": [
+    "plot_function = riemann_tools.make_plot_function(states,s,roe_eval)\n",
+    "interact(plot_function, t=widgets.FloatSlider(min=0, max=0.9, step=0.1));"
+   ]
+  },
+  {
+   "cell_type": "markdown",
+   "metadata": {},
+   "source": [
+    "## Comparison of two approximate solvers with the exact solution\n"
+   ]
+  },
+  {
+   "cell_type": "code",
+   "execution_count": null,
    "metadata": {
     "deletable": true,
     "editable": true
    },
-   "source": [
-    "Here is a second example.  Experiment with the initial states to explore how the Roe solution compares to the exact solution."
-   ]
-  },
-  {
-   "cell_type": "code",
-   "execution_count": null,
-   "metadata": {},
-   "outputs": [],
-   "source": [
-    "left_state  = Primitive_State(Density = 0.1,\n",
-    "                              Velocity = 0.,\n",
-    "                              Pressure = 0.1)\n",
-    "right_state = Primitive_State(Density = 1.,\n",
-    "                              Velocity = 1.,\n",
-    "                              Pressure = 1.)\n",
-    "\n",
-    "q_l = np.array(Euler.primitive_to_conservative(*left_state))\n",
-    "q_r = np.array(Euler.primitive_to_conservative(*right_state))\n",
-    "\n",
-    "states, speeds, reval, wave_types = Euler_roe(q_l, q_r)\n",
-    "ex_states, ex_speeds, ex_reval, ex_wt = Euler.exact_riemann_solution(q_l,q_r)\n",
-    "\n",
-    "plot_function = riemann_tools.make_plot_function([ex_states, states],\n",
-    "                                                 [ex_speeds, speeds],\n",
-    "                                                 [ex_reval, reval],\n",
-    "                                                 [ex_wt, wave_types],\n",
-    "                                                 variable_names=Euler.primitive_variables,\n",
-    "                                                 derived_variables=Euler.cons_to_prim)\n",
-    "\n",
-    "interact(plot_function, t=widgets.FloatSlider(min=0,max=0.9,step=0.1));"
-   ]
-  },
-  {
-   "cell_type": "code",
-   "execution_count": null,
-<<<<<<< HEAD
-   "metadata": {
-    "collapsed": false,
-    "deletable": true,
-    "editable": true
-   },
-=======
-   "metadata": {},
-   "outputs": [],
-   "source": [
-    "Euler.phase_plane_plot(q_l,q_r,approx_states=states,cons_inputs=True)"
-   ]
-  },
-  {
-   "cell_type": "markdown",
-   "metadata": {},
-   "source": [
-    "### Single-shock solution\n",
-    "Next we demonstrate the exactness property of the Roe solver by applying it to a case where the left and right states are connected by a single shock wave."
-   ]
-  },
-  {
-   "cell_type": "code",
-   "execution_count": null,
-   "metadata": {},
->>>>>>> e1913af2
-   "outputs": [],
-   "source": [
-    "M = 2.  # Mach number of the shock wave\n",
-    "mu = 2*(M**2-1)/(M*(gamma+1.))\n",
-    "right = Primitive_State(Density = 1.,\n",
-    "                        Velocity = 0.,\n",
-    "                        Pressure = 1.)\n",
-    "c_r = np.sqrt(gamma*right.Pressure/right.Density)\n",
-    "\n",
-    "rho_l = right.Density * M/(M-mu)\n",
-    "p_l = right.Pressure * ((2*M**2-1)*gamma+1)/(gamma+1)\n",
-    "u_l = mu*c_r\n",
-    "\n",
-    "left = Primitive_State(Density = rho_l,\n",
-    "                       Velocity = u_l,\n",
-    "                       Pressure = p_l)"
-   ]
-  },
-  {
-   "cell_type": "code",
-   "execution_count": null,
-<<<<<<< HEAD
-   "metadata": {
-    "collapsed": false,
-    "deletable": true,
-    "editable": true
-   },
-=======
-   "metadata": {},
->>>>>>> e1913af2
    "outputs": [],
    "source": [
     "q_l = np.array(Euler.primitive_to_conservative(*left))\n",
@@ -604,27 +672,18 @@
   },
   {
    "cell_type": "markdown",
+   "metadata": {},
+   "source": [
+    "As we can see, in this example each Roe solver wave moves much more slowly than the leading edge of the corresponding true rarefaction.  In order to maintain conservation, this implies that the middle Roe state must have lower density than the true middle state.  This leads to a negative density.\n",
+    "\n",
+    "The HLL solver, on the other hand, guarantees positivity of the density and pressure.  Since the HLL wave speed in the case of a rarefaction is always the speed of the leading edge of the true rarefaction, and since the HLL solution is conservative, the density in a rarefaction will always be at least as great as that of the true solution.  This can be seen clearly in the example below."
+   ]
+  },
+  {
+   "cell_type": "code",
+   "execution_count": null,
    "metadata": {
-    "deletable": true,
-    "editable": true
-   },
-   "source": [
-    "As we can see, in this example each Roe solver wave moves much more slowly than the leading edge of the corresponding true rarefaction.  In order to maintain conservation, this implies that the middle Roe state must have lower density than the true middle state.  This leads to a negative density.\n",
-    "\n",
-    "The HLL solver, on the other hand, guarantees positivity of the density and pressure.  Since the HLL wave speed in the case of a rarefaction is always the speed of the leading edge of the true rarefaction, and since the HLL solution is conservative, the density in a rarefaction will always be at least as great as that of the true solution.  This can be seen clearly in the example below."
-   ]
-  },
-  {
-   "cell_type": "code",
-   "execution_count": null,
-   "metadata": {
-<<<<<<< HEAD
-    "collapsed": false,
-    "deletable": true,
-    "editable": true
-=======
     "scrolled": false
->>>>>>> e1913af2
    },
    "outputs": [],
    "source": [
@@ -656,10 +715,7 @@
   },
   {
    "cell_type": "markdown",
-   "metadata": {
-    "deletable": true,
-    "editable": true
-   },
+   "metadata": {},
    "source": [
     "*I've used a vertical layout in the example above.  Which should we use in general?*"
    ]
@@ -671,6 +727,13 @@
    "outputs": [],
    "source": [
     "Euler.phase_plane_plot(q_l,q_r,approx_states=states,cons_inputs=True)"
+   ]
+  },
+  {
+   "cell_type": "markdown",
+   "metadata": {},
+   "source": [
+    "Notice that the Roe solver significantly understimates the shock speed, and even propagates the contact discontinuity in the wrong direction.  Nevertheless, when used as an ingredient in a numerical method, it gives good results."
    ]
   },
   {
