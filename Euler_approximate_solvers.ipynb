{
 "cells": [
  {
   "cell_type": "markdown",
   "metadata": {},
   "source": [
    "# Approximate solvers for the Euler equations of gas dynamics"
   ]
  },
  {
   "cell_type": "markdown",
   "metadata": {},
   "source": [
    "*Note: this notebook is currently a placeholder for Part II of the book, in which the concepts behind approximate solvers will be introduced in a methodical way.  The present notebook is here simply to show the facility with which different solvers may be compared and understood using the tools available in this book.*"
   ]
  },
  {
   "cell_type": "markdown",
   "metadata": {},
   "source": [
    "In [Part I](Euler_equations.ipynb) we studied the Riemann problem for Euler equations of inviscid, compressible fluid flow .  As we saw, the exact solution of the Riemann problem is computationally expensive, since it requires solving a set of nonlinear algebraic equations.  In the context of finite volume methods, the detailed structure of the Riemann solution is almost immediately discarded -- only its impact on the neighboring cell averages is used.  So it makes sense to consider whether we can approximate the solution with less computation.  In this chapter, we investigate approximate solvers for the Euler equations."
   ]
  },
  {
   "cell_type": "code",
   "execution_count": null,
   "metadata": {
<<<<<<< HEAD
    "collapsed": false
=======
    "collapsed": true,
    "tags": [
     "hide"
    ]
>>>>>>> 547bfd8e
   },
   "outputs": [],
   "source": [
    "%matplotlib inline\n",
    "%config InlineBackend.figure_format = 'svg'\n",
    "import matplotlib as mpl\n",
    "mpl.rcParams['font.size'] = 8\n",
    "figsize =(8,4)\n",
    "mpl.rcParams['figure.figsize'] = figsize\n",
    "\n",
    "import numpy as np\n",
    "from exact_solvers import Euler\n",
    "from clawpack import riemann\n",
    "from utils import riemann_tools\n",
    "import matplotlib.pyplot as plt\n",
    "from collections import namedtuple\n",
<<<<<<< HEAD
    "from ipywidgets import widgets\n",
    "from ipywidgets import interact                   # for interactive widgets\n",
=======
    "from ipywidgets import interact\n",
    "from ipywidgets import widgets\n",
>>>>>>> 547bfd8e
    "import matplotlib\n",
    "Primitive_State = namedtuple('State', Euler.primitive_variables)\n",
    "gamma = 1.4\n",
    "problem_data = {}\n",
    "problem_data['gamma'] = gamma\n",
    "problem_data['gamma1'] = gamma - 1.0"
   ]
  },
  {
   "cell_type": "markdown",
   "metadata": {},
   "source": [
    "## HLLE Solver\n",
    "\n",
    "The HLLE solver uses only two waves with a constant state between that is uniquely defined by conservation for any choice of the two wave speeds.  The left-going wave speed is chosen to be the minimum of the Roe speed for the 1-wave and the characterstic speed $\\lambda^1$ in the left state $q_\\ell$.  The right-going wave speed is chosen to be the maximum of the Roe speed for the 3-wave and the characterstic speed $\\lambda^3$ in the right state $q_r$."
   ]
  },
  {
   "cell_type": "code",
   "execution_count": null,
<<<<<<< HEAD
   "metadata": {
    "collapsed": false
   },
=======
   "metadata": {},
>>>>>>> 547bfd8e
   "outputs": [],
   "source": [
    "solver = riemann.euler_1D_py.euler_hll_1D\n",
    "\n",
    "# Sod shock tube\n",
    "left_state  = np.array(Primitive_State(Density = 3.,\n",
    "                                       Velocity = -0.5,\n",
    "                                       Pressure = 2.))\n",
    "right_state = np.array(Primitive_State(Density = 1.,\n",
    "                                       Velocity = 0.,\n",
    "                                       Pressure = 1.))\n",
    "\n",
    "print(\"HLL solver solution to Euler equations:\")\n",
    "states_hll, s_hll, hll_eval = riemann_tools.riemann_solution(solver,left_state,right_state,\n",
    "                                                             problem_data=problem_data,verbose=True)\n",
    "fig, ax = plt.subplots(1,3,figsize=figsize)\n",
    "riemann_tools.plot_phase(states_hll,0,1,ax[0])\n",
    "riemann_tools.plot_phase(states_hll,0,2,ax[1])\n",
    "riemann_tools.plot_phase(states_hll,1,2,ax[2])\n",
    "riemann_tools.plot_phase_3d(states_hll)"
   ]
  },
  {
   "cell_type": "code",
   "execution_count": null,
<<<<<<< HEAD
   "metadata": {
    "collapsed": false
   },
=======
   "metadata": {},
>>>>>>> 547bfd8e
   "outputs": [],
   "source": [
    "plot_function = riemann_tools.make_plot_function(states_hll,s_hll, hll_eval,\n",
    "                                                 layout='vertical', variable_names=Euler.conserved_variables)\n",
    "interact(plot_function, t=widgets.FloatSlider(min=0,max=.9,step=.1));"
   ]
  },
  {
   "cell_type": "markdown",
   "metadata": {},
   "source": [
    "## Roe solver\n",
    "The Roe solver is an example of a linearized Riemann solver.  It approximates the Riemann problem by considering an approximation of the flux Jacobian: $\\hat{A} \\approx f'(q)$ and exactly solving the Riemann problem for the linear hyperbolic system\n",
    "\n",
    "$$q_t + \\hat{A}q_x = 0.$$\n",
    "\n",
    "The Roe linearization is chosen so that in the case that $(q_l, q_r)$ are related by a single shock, the Roe solver gives the exact solution."
   ]
  },
  {
   "cell_type": "code",
   "execution_count": null,
<<<<<<< HEAD
   "metadata": {
    "collapsed": false
   },
=======
   "metadata": {},
>>>>>>> 547bfd8e
   "outputs": [],
   "source": [
    "solver = riemann.euler_1D_py.euler_roe_1D\n",
    "num_eqn = riemann.euler_1D_py.num_eqn\n",
    "\n",
    "problem_data['efix'] = False\n",
    "\n",
    "print(\"Roe solver solution to Euler equations:\")\n",
    "states, s, roe_eval = riemann_tools.riemann_solution(solver,left_state,right_state,\n",
    "                                                     problem_data=problem_data,verbose=True)\n",
    "fig, ax = plt.subplots(1,2,figsize=figsize)\n",
    "riemann_tools.plot_phase(states,0,1,ax[0])\n",
    "riemann_tools.plot_phase(states,0,2,ax[1])\n",
    "riemann_tools.plot_phase_3d(states)"
   ]
  },
  {
   "cell_type": "code",
   "execution_count": null,
<<<<<<< HEAD
   "metadata": {
    "collapsed": false
   },
=======
   "metadata": {},
>>>>>>> 547bfd8e
   "outputs": [],
   "source": [
    "plot_function = riemann_tools.make_plot_function(states,s,roe_eval,variable_names=Euler.conserved_variables)\n",
    "interact(plot_function, t=widgets.FloatSlider(min=0, max=0.9, step=0.1));"
   ]
  },
  {
   "cell_type": "markdown",
   "metadata": {},
   "source": [
    "## Comparison of two approximate solvers with the exact solution\n"
   ]
  },
  {
   "cell_type": "code",
   "execution_count": null,
<<<<<<< HEAD
   "metadata": {
    "collapsed": false
   },
=======
   "metadata": {},
>>>>>>> 547bfd8e
   "outputs": [],
   "source": [
    "ex_states, ex_speeds, reval, ex_wave_types = Euler.exact_riemann_solution(left_state ,right_state, gamma)\n",
    "\n",
    "plot_function = riemann_tools.make_plot_function([ex_states,states_hll,states],\n",
    "                                                 [ex_speeds,s_hll,s],\n",
    "                                                 [reval,hll_eval,roe_eval],\n",
    "                                                 [ex_wave_types,['contact']*2,['contact']*3],\n",
    "                                                 ['Exact','HLLE','Roe'],\n",
    "                                                 layout='vertical',variable_names=Euler.conserved_variables)\n",
    "interact(plot_function, t=widgets.FloatSlider(min=0, max=0.9, step=0.1));"
   ]
  },
  {
   "cell_type": "markdown",
   "metadata": {},
   "source": [
    "Notice that the Roe solver significantly understimates the shock speed, and even propagates the contact discontinuity in the wrong direction.  Nevertheless, when used as an ingredient in a numerical method, it gives good results."
   ]
  }
 ],
 "metadata": {
  "kernelspec": {
   "display_name": "Python 2",
   "language": "python",
   "name": "python2"
  },
  "language_info": {
   "codemirror_mode": {
    "name": "ipython",
    "version": 2
   },
   "file_extension": ".py",
   "mimetype": "text/x-python",
   "name": "python",
   "nbconvert_exporter": "python",
   "pygments_lexer": "ipython2",
   "version": "2.7.12"
  }
 },
 "nbformat": 4,
 "nbformat_minor": 1
}<|MERGE_RESOLUTION|>--- conflicted
+++ resolved
@@ -18,6 +18,17 @@
    "cell_type": "markdown",
    "metadata": {},
    "source": [
+    "# Table of contents\n",
+    "\n",
+    "- [HLLE Solver](#HLLE-Solver)\n",
+    "- [Roe Solver](#Roe-Solver)\n",
+    "- [Comparison of solvers](#Comparison-of-two-approximate-solvers-with-the-exact-solution)"
+   ]
+  },
+  {
+   "cell_type": "markdown",
+   "metadata": {},
+   "source": [
     "In [Part I](Euler_equations.ipynb) we studied the Riemann problem for Euler equations of inviscid, compressible fluid flow .  As we saw, the exact solution of the Riemann problem is computationally expensive, since it requires solving a set of nonlinear algebraic equations.  In the context of finite volume methods, the detailed structure of the Riemann solution is almost immediately discarded -- only its impact on the neighboring cell averages is used.  So it makes sense to consider whether we can approximate the solution with less computation.  In this chapter, we investigate approximate solvers for the Euler equations."
    ]
   },
@@ -25,14 +36,10 @@
    "cell_type": "code",
    "execution_count": null,
    "metadata": {
-<<<<<<< HEAD
-    "collapsed": false
-=======
-    "collapsed": true,
+    "collapsed": false,
     "tags": [
      "hide"
     ]
->>>>>>> 547bfd8e
    },
    "outputs": [],
    "source": [
@@ -49,13 +56,8 @@
     "from utils import riemann_tools\n",
     "import matplotlib.pyplot as plt\n",
     "from collections import namedtuple\n",
-<<<<<<< HEAD
-    "from ipywidgets import widgets\n",
-    "from ipywidgets import interact                   # for interactive widgets\n",
-=======
     "from ipywidgets import interact\n",
     "from ipywidgets import widgets\n",
->>>>>>> 547bfd8e
     "import matplotlib\n",
     "Primitive_State = namedtuple('State', Euler.primitive_variables)\n",
     "gamma = 1.4\n",
@@ -76,13 +78,9 @@
   {
    "cell_type": "code",
    "execution_count": null,
-<<<<<<< HEAD
-   "metadata": {
-    "collapsed": false
-   },
-=======
-   "metadata": {},
->>>>>>> 547bfd8e
+   "metadata": {
+    "collapsed": false
+   },
    "outputs": [],
    "source": [
     "solver = riemann.euler_1D_py.euler_hll_1D\n",
@@ -108,13 +106,9 @@
   {
    "cell_type": "code",
    "execution_count": null,
-<<<<<<< HEAD
-   "metadata": {
-    "collapsed": false
-   },
-=======
-   "metadata": {},
->>>>>>> 547bfd8e
+   "metadata": {
+    "collapsed": false
+   },
    "outputs": [],
    "source": [
     "plot_function = riemann_tools.make_plot_function(states_hll,s_hll, hll_eval,\n",
@@ -137,13 +131,9 @@
   {
    "cell_type": "code",
    "execution_count": null,
-<<<<<<< HEAD
-   "metadata": {
-    "collapsed": false
-   },
-=======
-   "metadata": {},
->>>>>>> 547bfd8e
+   "metadata": {
+    "collapsed": false
+   },
    "outputs": [],
    "source": [
     "solver = riemann.euler_1D_py.euler_roe_1D\n",
@@ -163,13 +153,9 @@
   {
    "cell_type": "code",
    "execution_count": null,
-<<<<<<< HEAD
-   "metadata": {
-    "collapsed": false
-   },
-=======
-   "metadata": {},
->>>>>>> 547bfd8e
+   "metadata": {
+    "collapsed": false
+   },
    "outputs": [],
    "source": [
     "plot_function = riemann_tools.make_plot_function(states,s,roe_eval,variable_names=Euler.conserved_variables)\n",
@@ -186,13 +172,9 @@
   {
    "cell_type": "code",
    "execution_count": null,
-<<<<<<< HEAD
-   "metadata": {
-    "collapsed": false
-   },
-=======
-   "metadata": {},
->>>>>>> 547bfd8e
+   "metadata": {
+    "collapsed": false
+   },
    "outputs": [],
    "source": [
     "ex_states, ex_speeds, reval, ex_wave_types = Euler.exact_riemann_solution(left_state ,right_state, gamma)\n",
