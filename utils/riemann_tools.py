"""
This version of riemann_tools.py was adapted from the
version in clawpack/riemann/src from Clawpack V5.3.1 to
add some new features and improve the plots.

This may be modified further as the notebooks in this
directory are improved and expanded.  Eventually a
stable version of this should be moved back to
clawpack/riemann/src in a future release.

Several of the main functions require the following sequence of arguments:

    (states, speeds, riemann_eval, wave_types)

These are usually obtained from an exact or approximate Riemann solver.

    states: a list of the constant states in the Riemann solution.
            For a system of m equations, each entry in states has length m.

    speeds: the speeds of the waves in the Riemann solution.  This is a list,
            going from left to right in x.  If the corresponding wave is
            a shock or contact wave, the entry in speeds is a single number.
            If the corresponding wave is a rarefaction, the entry in speeds
            is a pair (s1, s2), where s1 and s2 are the speeds of the
            characteristics bounding the rarefaction fan.

    riemann_eval: a function that gives the pointwise solution of the
                  Riemann problem.  It takes a single argument, xi = x/t.

    wave_types: a list of the types of the waves appearing in the Riemann
                solution, going from left to right.  The allowed values
                are 'shock', 'contact', and 'raref'.
"""

from __future__ import absolute_import
from __future__ import print_function
import sympy
import numpy as np
import matplotlib.pyplot as plt
import matplotlib
from six.moves import range
import copy

try:
    from JSAnimation import IPython_display
except:
    try:
        from clawpack.visclaw.JSAnimation import IPython_display
    except:
        print("*** Warning: JSAnimation not found")
from IPython.display import display


sympy.init_printing(use_latex='mathjax')

def convert_to_list(x):
    if isinstance(x, (list, tuple)):
        return x
    else:
        return [x]

def riemann_solution(solver,q_l,q_r,aux_l=None,aux_r=None,t=0.2,problem_data=None,
                     verbose=False,stationary_wave=False,fwave=False):
    r"""
    Compute the (approximate) solution of the Riemann problem with states (q_l, q_r)
    based on the (approximate) Riemann solver `solver`.  The solver should be
    a pointwise solver provided as a Python function.

    **Example**::

        # Call solver
        >>> from clawpack import riemann
        >>> gamma = 1.4
        >>> problem_data = { 'gamma' : gamma, 'gamma1' : gamma - 1 }
        >>> solver = riemann.euler_1D_py.euler_hll_1D
        >>> q_l = (3., -0.5, 2.); q_r = (1., 0., 1.)
        >>> states, speeds, reval = riemann_solution(solver, q_l, q_r, problem_data=problem_data)

        # Check output
        >>> q_m = np.array([1.686068, 0.053321, 1.202282])
        >>> assert np.allclose(q_m, states[:,1])

    """
    if not isinstance(q_l, np.ndarray):
        q_l = np.array(q_l)   # in case q_l, q_r specified as scalars
        q_r = np.array(q_r)

    num_eqn = len(q_l)

    if aux_l is None:
        aux_l = np.zeros(num_eqn)
        num_aux = num_eqn
        aux_r = np.zeros(num_eqn)
    else:
        num_aux = len(aux_l)

    wave, s, amdq, apdq = solver(q_l.reshape((num_eqn,1)),q_r.reshape((num_eqn,1)),
                                 aux_l.reshape((num_aux,1)),aux_r.reshape((num_aux,1)),problem_data)

    num_waves = wave.shape[1]

    if fwave:
        for i in range(num_waves):
            # This will break for zero wave speed
            wave[:,i,:] = wave[:,i,:]/s[i,:]

    if stationary_wave:

        # Allow for unidentified jumps at x=0
        lstates = [q_l]
        for i in range(num_waves):
            if s[i,0] < 0:
                lstates.append(lstates[-1]+np.squeeze(wave[:,i,:]))
            else: break
        rstates = [q_r]
        for j in range(num_waves-1,i-1,-1):
            rstates.insert(0,rstates[0]-np.squeeze(wave[:,j,:]))
        states = np.array(lstates+rstates).T
        s=np.insert(s,i,0)
        jump = rstates[0]-lstates[-1]
        jump = jump.reshape((1,num_eqn,1))
        wave=np.insert(wave,i,jump,axis=1)
        num_waves += 1
    else:
        wave0 = wave[:,:,0]
        num_waves = wave.shape[1]
        qlwave = np.vstack((q_l,wave0.T)).T
        # Sum to the waves to get the states:
        states = np.cumsum(qlwave,1)
        if not np.allclose(states[:,-1],q_r):
            print("""Warning: Computed right state does not match input.
                   You may need to set stationary_wave=True.""")

    num_states = num_waves + 1

    if verbose:
        print('States in Riemann solution:')
        states_sym = sympy.Matrix(states)
        display([states_sym[:,k] for k in range(num_states)])

        print('Waves (jumps between states):')
        wave_sym = sympy.Matrix(wave[:,:,0])
        display([wave_sym[:,k] for k in range(num_waves)])

        print("Speeds: ")
        s_sym = sympy.Matrix(s)
        display(s_sym.T)

        print("Fluctuations amdq, apdq: ")
        amdq_sym = sympy.Matrix(amdq).T
        apdq_sym = sympy.Matrix(apdq).T
        display([amdq_sym, apdq_sym])

    def riemann_eval(xi):
        "Return Riemann solution as function of xi = x/t."
        qout = np.zeros((num_eqn,len(xi)))
        intervals = [(xi>=s[i])*(xi<=s[i+1]) for i in range(len(s)-1)]
        intervals.insert(0, xi<s[0])
        intervals.append(xi>=s[-1])
        for m in range(num_eqn):
            qout[m,:] = np.piecewise(xi, intervals, states[m,:])

        return qout

    return states, s, riemann_eval


def plot_phase(states, i_h=0, i_v=1, ax=None, label_h=None, label_v=None):
    """
    Plot 2d phase space plot.
    If num_eqns > 2, can specify which component of q to put on horizontal
    and vertical axes via i_h and i_v.
    """

    if label_h is None:
        label_h = 'q[%s]' % i_h
    if label_v is None:
        label_v = 'q[%s]' % i_v

    q0 = states[i_h,:]
    q1 = states[i_v,:]

    if ax is None:
        fig, ax = plt.subplots()
    ax.plot(q0,q1,'o-k')
    ax.set_title('States in phase space')
    ax.axis('equal')
    dq0 = q0.max() - q0.min()
    dq1 = q1.max() - q1.min()
    ax.text(q0[0] + 0.05*dq0,q1[0] + 0.05*dq1,'q_left')
    ax.text(q0[-1] + 0.05*dq0,q1[-1] + 0.05*dq1,'q_right')
    ax.axis([q0.min()-0.1*dq0, q0.max()+0.1*dq0, q1.min()-0.1*dq1, q1.max()+0.1*dq1])
    ax.set_xlabel(label_h)
    ax.set_ylabel(label_v)

def plot_phase_3d(states):
    """
    3d phase space plot
    """
    from mpl_toolkits.mplot3d import Axes3D
    fig = plt.figure()
    ax = fig.gca(projection='3d')
    ax.plot(states[0,:],states[1,:],states[2,:],'ko-')
    ax.set_xlabel('q[0]')
    ax.set_ylabel('q[1]')
    ax.set_zlabel('q[2]')
    ax.set_title('phase space')
    ax.text(states[0,0]+0.05,states[1,0],states[2,0],'q_left')
    ax.text(states[0,-1]+0.05,states[1,-1],states[2,-1],'q_right')

def plot_waves(states, s, riemann_eval, wave_types, t=0.1, ax=None,
               color='multi', t_pointer=False, xmax=None):
    """
    Plot the characteristics belonging to waves (shocks, rarefactions,
    and contact discontinuities) for a Riemann problem, in the x-t plane.
    Shocks and rarefactions are plotted as a single characteristic;
    for rarefactions, a fan of 5 characteristics is plotted.

    Required inputs:
        states: a list of the constant states, from left to q_right
        s: a list of the wave speeds
        riemann_eval: a function that returns the solution value as
                a function of x/t
        wave_types: a list of the wave types ('shock', 'contact', or 'raref')

    Optional inputs:
        t: the time at which to plot the solution
        ax: a matplotlib axes on which to plot.  By default, a new plot is created.
        color: a matplotlib color string (e.g. 'k' for black).  If provided,
                all characteristics will be this color.  Useful for comparing
                different approximate solutions.
        t_pointer: if True, plot a horizontal dashed line and a text label,
                corresponding to the time.
    """

<<<<<<< HEAD
=======
    num_eqn,num_states = states.shape

>>>>>>> 5af58401
    if wave_types is None:
        wave_types = ['contact']*len(s)

    colors = {}
    if color == 'multi':
        colors['shock'] = 'r'
        colors['raref'] = 'b'
        colors['contact'] = 'k'
    else:
        colors['shock'] = color
        colors['raref'] = color
        colors['contact'] = color

    if ax is None:
        fig, ax = plt.subplots()

    tmax = 1.0
    if xmax is None:
        xmax = 0.
    for i in range(len(s)):
        if wave_types[i] in ['shock','contact']:
            x1 = tmax * s[i]
            ax.plot([0,x1],[0,tmax],color=colors[wave_types[i]])
            xmax = max(xmax,abs(x1))
        else:  # plot rarefaction fan
            speeds = np.linspace(s[i][0],s[i][1],5)
            for ss in speeds:
                x1 = tmax * ss
                ax.plot([0,x1],[0,tmax],color=colors['raref'],lw=0.6)
                xmax = max(xmax,abs(x1))

    xmax = max(0.001, xmax)
    ax.set_xlim(-xmax,xmax)
    ax.plot([-xmax,xmax],[t,t],'--k',linewidth=0.5)
    if t_pointer:
        ax.text(-1.8*xmax,t,'t = %4.2f -->' % t)
    ax.set_title('Waves in x-t plane')
    ax.set_ylim(0,tmax)


def plot_riemann(states, s, riemann_eval, wave_types=None, t=0.1, ax=None,
                 color='multi', layout='horizontal', variable_names=None,
                 t_pointer=False, extra_axes=False, fill=(),
                 derived_variables=None, xmax=None):
    """
    Take an array of states and speeds s and plot the solution at time t.
    For rarefaction waves, the corresponding entry in s should be a tuple of two values,
    which are the wave speeds that bound the rarefaction fan.

    Plots in the x-t plane and also produces a separate plot of each component
    of q, versus x.

    Optional arguments:

        derived_variables: A function that takes the conserved variables
                           and returns the ones to plot.  The number of
                           plotted variables need not be the same as the
                           number of conserved variables.

        layout: 'horizontal' or 'vertical'
        variable_names: used to label the plots of q
        extra_axes: if True, add an extra axis for plotting one more thing
        fill: a list of integers; if i is in fill, then q[i] uses a
                fill_between plot.
    """
    num_vars, num_states = states.shape
    pstates = states.copy()
    if derived_variables:
        num_vars = len(derived_variables(states[:,0]))
        for i in range(num_states):
            pstates[:,i] = derived_variables(states[:,i])

    if ax is not None:
        assert len(ax) == num_vars + 1 + extra_axes

    if wave_types is None:
        wave_types = ['contact']*len(s)

    if variable_names is None:
        if num_vars == 1:
            variable_names = ['q']
        else:
            variable_names = ['$q_%s$' % i for i in range(1,num_vars+1)]

    if ax is None:  # Set up a new plot and axes
        num_axes = num_vars+1
        if extra_axes: num_axes += 1
        if layout == 'horizontal':
            # Plots side by side
            if num_axes == 4:
                fig_width = 2.5*num_axes
            else:
                fig_width = 3*num_axes
            fig, ax = plt.subplots(1,num_axes,figsize=(fig_width,3))
            plt.subplots_adjust(wspace=0.5)
        elif layout == 'vertical':
            # Plots on top of each other, with shared x-axis
            fig_width = 9
            fig_height = 3*(num_axes-1)
            fig, ax = plt.subplots(num_axes,1,figsize=(fig_width,fig_height),sharex=True)
            plt.subplots_adjust(hspace=0)
            ax[-1].set_xlabel('x')
            ax[0].set_ylabel('t')
            ax[0].set_title('t = %6.3f' % t)
    else:
        assert len(ax) == num_vars + 1 + extra_axes

    # Make plot boundaries grey
    for axis in ax:
        for child in axis.get_children():
            if isinstance(child, matplotlib.spines.Spine):
                child.set_color('#dddddd')

    # Plot wave characteristics in x-t plane
    plot_waves(pstates, s, riemann_eval, wave_types, t=t, ax=ax[0], color=color,
               t_pointer=t_pointer, xmax=xmax)

    if xmax is None:
        xmax = ax[0].get_xlim()[1]

    # Plot conserved quantities as function of x for fixed t
    # Use xi values in [-10,10] unless the wave speeds are so large
    # that we need a larger range
    xi_range = np.linspace(min(-10, 2*np.min(s[0])), max(10, 2*np.max(s[-1])))
    q_sample = riemann_eval(xi_range)
    if derived_variables:
        q_sample = derived_variables(q_sample)

    for i in range(num_vars):
        # Set axis bounds to comfortably fit the values that will be plotted
        ax[i+1].set_xlim((-1,1))
        qmax = max(np.nanmax(q_sample[i][:]), np.nanmax(pstates[i,:]))
        qmin = min(np.nanmin(q_sample[i][:]), np.nanmin(pstates[i,:]))
        qdiff = qmax - qmin
        ax[i+1].set_xlim(-xmax, xmax)
        if qmin == qmax:
            qmin = qmin*0.9
            qmax = qmin*1.1+0.01
        ax[i+1].set_ylim((qmin-0.1*qdiff, qmax+0.1*qdiff))

        if layout == 'horizontal':
            ax[i+1].set_title(variable_names[i]+' at t = %6.3f' % t)
        elif layout == 'vertical':
            ax[i+1].set_ylabel(variable_names[i])

    x = np.linspace(-xmax, xmax, 1000)
    if t>0:
        # Make sure we have a value of x between each pair of waves
        # This is important e.g. for nearly-pressureless gas,
        # in order to catch small regions
        wavespeeds = []
        for speed in s:
            wavespeeds += convert_to_list(speed)

        wavespeeds = np.array(wavespeeds)
        xm = 0.5*(wavespeeds[1:]+wavespeeds[:-1])*t
        iloc = np.searchsorted(x,xm)
        x = np.insert(x, iloc, xm)

    # Avoid dividing by zero
    q = riemann_eval(x/(t+1e-10))
    if derived_variables:
        q = derived_variables(q)

    for i in range(num_vars):
        if color == 'multi':
            ax[i+1].plot(x,q[i][:],'-k',lw=2)
        else:
            ax[i+1].plot(x,q[i][:],'-',color=color,lw=2)
        if i in fill:
            ax[i+1].fill_between(x,q[i][:],color='b')
            ax[i+1].set_ybound(lower=0)

    return ax


def make_plot_function(states_list, speeds_list, riemann_eval_list,
                       wave_types_list=None, names=None, layout='horizontal',
                       variable_names=None, colors=('multi', 'green', 'orange'),
                       plot_chars=None, derived_variables=None, aux=None, contact_index=None):
    """
    Utility function to create a plot_function that takes a single argument t,
    or (if plot_chars is specified) an argument t and an integer argument indicating
    which characteristic family to plot.
    This function can then be used with ipywidgets.interact.

    Most of the arguments are explained in the docstring for plot_riemann.

    Optional arguments:
        plot_chars: If provided, ordinary characteristics are included in the x-t plot.
                    The value of this argument should be a list of functions c(q,x) that give
                    the characteristic speeds of the wave families (in order).
        aux: auxiliary variables to be passed to plot_characteristics
        contact_index: see docstring for plot_characteristics
    """
    if type(states_list) is not list:
        states_list = [states_list]
        speeds_list = [speeds_list]
        riemann_eval_list = [riemann_eval_list]
        if wave_types_list is not None:
            wave_types_list = [wave_types_list]

    if wave_types_list is None:
        wave_types_list= [['contact']*len(speeds_list[0])]*len(speeds_list)

    num_eqn = states_list[0].shape[0]

    num_axes = num_eqn + 1

    def plot_function(t, which_char=None):
        if layout == 'horizontal':
            fig_width = 3*num_axes
            fig, ax = plt.subplots(1,num_axes,figsize=(fig_width, 3))
        elif layout == 'vertical':
            fig_width = 9
            fig_height = 3*(num_axes-1)
            fig, ax = plt.subplots(num_axes,1,figsize=(fig_width, fig_height),sharex=True)
            plt.subplots_adjust(hspace=0)
            ax[-1].set_xlabel('x')
            ax[0].set_ylabel('t')

        for i in range(len(states_list)):
            states = states_list[i]
            speeds = speeds_list[i]
            riemann_eval = riemann_eval_list[i]
            wave_types = wave_types_list[i]

            plot_riemann(states, speeds, riemann_eval, wave_types, t, ax,
                         colors[i], layout=layout,
                         variable_names=variable_names, t_pointer=False,
                         derived_variables=derived_variables)

            if names is not None:
                # We could use fig.legend here if we had the line plot handles
                ax[1].legend(names,loc='best')

            if which_char:
                plot_characteristics(riemann_eval, plot_chars[which_char-1],
                                     aux=aux, axes=ax[0], speeds=speeds,
                                     contact_index=contact_index)

        plt.show()
        return None

    if plot_chars:
        return plot_function
    else:
        def real_plot_function(t):
            plot_function(t,None)

        return real_plot_function

def JSAnimate_plot_riemann(states, speeds, riemann_eval, wave_types=None, times=None, **kwargs):
    from matplotlib import animation
    fig, axes = plt.subplots(1,3,figsize=(12,4))

    def fplot(frame_number):
        for axis in axes:
            axis.cla()
        t = frame_number/10.
        plot_riemann(states,speeds,riemann_eval,t=t,ax=axes)
        return axes,

    return animation.FuncAnimation(fig, fplot, frames=10, interval=200)

def compute_riemann_trajectories(states, s, riemann_eval, wave_types=None,
                                 i_vel=1, num_left=10, num_right=10,
                                 rho_left=None, rho_right=None, xmax=None):
    """
    Take an array of speeds s and compute particle trajectories.

    Only useful for systems where one component is velocity.
    i_vel should be the component of velocity in this case.

    rho_left and rho_right indicate densities of the left and
    right states.  Characteristics will be spaced inversely
    proportional to the densities, if they are provided.

    Uses numerical integration based on the explicit midpoint method.
    """
    tmax = 1.0
    if xmax is None:
        xmax = 0.
        for i in range(len(s)):
            if wave_types[i] in ['shock','contact']:
                x1 = tmax * s[i]
                xmax = max(xmax,abs(x1))
            else:  # rarefaction fan
                speeds = np.linspace(s[i][0],s[i][1],5)
                for ss in speeds:
                    x1 = tmax * ss
                    xmax = max(xmax,abs(x1))


    # define spacing of initial x-values based on density if available;
    # otherwise use equal spacing
    if rho_left is None:
        xx_left = np.linspace(-xmax,0,num_left)
    else:
        #xx_left = np.arange(-xmax, 0, xmax*0.02/(rho_left + 1e-8))
        xx_1 = list(-np.arange(0, xmax, xmax*0.02/(rho_left + 1e-8)))
        xx_1.reverse()
        xx_left = np.array(xx_1)

    if rho_right is None:
        xx_right = np.linspace(0,xmax,num_right)
    else:
        xx_right = np.arange(0, xmax, xmax*0.02/(rho_right + 1e-8))
        xx_right = xx_right[1:]  # omit repeated 0

    xx = np.hstack((xx_left, xx_right))
    x_traj = [xx]

    nsteps = 200.
    dt = 1./nsteps
    t_traj = np.linspace(0,1,nsteps+1)
    q_old = riemann_eval(xx/1e-15)
    for n in range(1,len(t_traj)):
        q_new = riemann_eval(xx/t_traj[n])
        v_mid = 0.5*(q_old[i_vel,:] + q_new[i_vel,:])
        xx = xx + dt*v_mid
        x_traj.append(xx)
        q_old = copy.copy(q_new)

    x_traj = np.array(x_traj)
    return x_traj, t_traj, xmax


def plot_riemann_trajectories(x_traj, t_traj, s, wave_types=None, color='b',
                              xmax=None, ax=None,t=None):
    """
    Take an array of speeds s and plot the solution in the x-t plane,
    along with particle trajectories.

    Only useful for systems where one component is velocity.
    """

    colors = {'shock': 'r', 'raref': 'b', 'contact': 'k'}
    if wave_types is None:
        wave_types = ['contact']*len(s)

    if ax is None:
        fig, ax = plt.subplots()

    # auto scale the x axis?
    xmax_auto = (xmax is None)

    tmax = 1.0
    if xmax_auto:
        xmax = 0.
    for i in range(len(s)):
        if wave_types[i] in ['shock','contact']:
            x1 = tmax * s[i]
            ax.plot([0,x1],[0,tmax],color=colors[wave_types[i]])
            if xmax_auto:
                xmax = max(xmax,abs(x1))
        else:  # plot rarefaction fan
            speeds = np.linspace(s[i][0],s[i][1],5)
            for ss in speeds:
                x1 = tmax * ss
                ax.plot([0,x1],[0,tmax],color=colors['raref'],lw=0.5)
                if xmax_auto:
                    xmax = max(xmax,abs(x1))

    ax.set_xlim(-xmax,xmax)

    for j in range(x_traj.shape[1]):
        plt.plot(x_traj[:,j],t_traj,'k')

    if t is not None:
        ax.plot([-xmax,xmax],[t,t],'--k',linewidth=0.8)

    ax.set_title('Waves and particle trajectories in x-t plane')

def plot_characteristics(reval, char_speed, aux=None, axes=None,
                         extra_lines=None, speeds=None, contact_index=None):
    """
    Plot characteristics in x-t plane by integration.

    char_speed: Function char_speed(q,xi) that gives the characteristic speed.
    aux: (aux_l, aux_r)
    axes: matplotlib axes on which to plot
    extra_lines: tuple of pairs of pairs; each entry specifies the endpoints of a line
                    along which to start more characteristics.  This can be useful
                    for variable-coefficient systems.
    contact_index:   contact discontinuity index.  If aux is provided, then aux[0]
                     is used for x<0 and aux[1] is used for x>0.  However,
                     in some systems, the aux values change across some
                     non-stationary contact wave.  In that case, contact_index
                     should be the index of that wave.
    """
    if axes:
        xmin, xmax, tmin, tmax = axes.axis()
    else:
        xmin, xmax, tmin, tmax = (-1., 1., 0., 0.5)

    dx = xmax-xmin
    x = np.linspace(xmin-dx, xmax+dx, 60)
    t = np.linspace(tmin,tmax,500)
    chars = np.zeros((len(x),len(t)))  # x-t coordinates of characteristics, one curve per row
    chars[:,0] = x
    dt = t[1]-t[0]
    c = np.zeros(len(x))
    if contact_index is None:
        contact_speed = 0
    else:
        contact_speed = speeds[contact_index]
    for i in range(1,len(t)):
        xi = chars[:,i-1]/max(t[i-1],dt)
        q = np.array(reval(xi))
        for j in range(len(x)):
            if aux:
                c[j] = char_speed(q[:,j],xi[j],(xi[j]<=contact_speed)*aux[0]+(xi[j]>contact_speed)*aux[1])
            else:
                c[j] = char_speed(q[:,j],xi[j])
        chars[:,i] = chars[:,i-1] + dt*c  # Euler's method

    for j in range(len(x)):
        axes.plot(chars[j,:],t,'-k',linewidth=0.2,zorder=0)

    if extra_lines:
        for endpoints in extra_lines:
            begin, end = endpoints
            x = np.linspace(begin[0], end[0], 10)
            tstart = np.linspace(begin[1], end[1], 10)
            for epsilon in (-1.e-3, 1.e-3):
                for xx, tt in zip(x+epsilon,tstart):
                    t = np.linspace(tt,tmax,200)
                    dt = t[1]-t[0]
                    char = np.zeros(len(t))
                    char[0] = xx
                    for i in range(1,len(t)):
                        xi = char[i-1]/max(t[i-1],dt)
                        q = np.array(reval(np.array([xi])))
                        if aux:
                            c = char_speed(q,xi,(xi<=0)*aux[0]+(xi>0)*aux[1])
                        else:
                            c = char_speed(q,xi)
                        char[i] = char[i-1] + dt*c
                    axes.plot(char,t,'-k',linewidth=0.2,zorder=0)

    axes.axis((xmin, xmax, tmin, tmax))


def detect_smoothness(f,dx,dmax=10):
    """
    Determine where a function is constant, contninuous, or discontinuous, based on divided differences.

    Inputs:
        - f: values of function at evenly spaced points
        - dx: spacing of evaluation points
        - dmax: upper bound on the derivative of the function
    """
    smoothness = np.zeros(f.shape)
    df = np.abs(np.diff(f))
    for i in range(len(df)):
        if df[i] < 1.e-13:
            smoothness[i] = 0  # constant
        elif df[i] < dmax*dx:
            smoothness[i] = 1  # continuous
        else:
            smoothness[i] = 2  # discontinuous
    return smoothness

def intervals(vals):
    ranges = []
    values = []
    last_val = vals[0]
    start = 0
    for i in range(1,len(vals)):
        if vals[i] != last_val:
            ranges.append((start,i-1))
            values.append(last_val)
            last_val = vals[i]
            start = i

    values.append(last_val)
    ranges.append((start,i))

    return values, ranges

def make_waves(values, ranges, xi):
    wave_types = []
    speeds = []
    for val, r in zip(values, ranges):
        if val == 1:
            wave_types.append('raref')
            speeds.append((xi[r[0]],xi[r[1]]))
        elif val == 2:
            wave_types.append('shock')
            speeds.append(xi[r[0]])
    return wave_types, speeds

def waves_from_smoothness(smoothness, xi):
    """
    Determine the locations of shock waves and rarefaction waves, based on
    computed smoothness of the Riemann solution.
    """
    speeds = []
    wave_types = []

    i = 0
    while i<len(smoothness)-1:
        if smoothness[i] == 2:  # Shock
            assert smoothness[i+2] != 2
            wave_types.append('shock')
            speeds.append((xi[i]+xi[i+1])/2.)
        elif smoothness[i] == 1:  # Rarefaction
            assert smoothness[i+1] == 1, xi[i]
            wave_types.append('raref')
            left_speed = xi[i]
            while smoothness[i] == 1:
                i += 1
            right_speed = xi[i-1]
            speeds.append((left_speed,right_speed))
            continue
        else:
            i += 1

    return speeds, wave_types

if __name__ == '__main__':
    import doctest
    doctest.testmod()<|MERGE_RESOLUTION|>--- conflicted
+++ resolved
@@ -232,12 +232,6 @@
         t_pointer: if True, plot a horizontal dashed line and a text label,
                 corresponding to the time.
     """
-
-<<<<<<< HEAD
-=======
-    num_eqn,num_states = states.shape
-
->>>>>>> 5af58401
     if wave_types is None:
         wave_types = ['contact']*len(s)
 
