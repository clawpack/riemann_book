--- conflicted
+++ resolved
@@ -640,7 +640,9 @@
   {
    "cell_type": "code",
    "execution_count": null,
-   "metadata": {},
+   "metadata": {
+    "scrolled": false
+   },
    "outputs": [],
    "source": [
     "euler.phase_plane_plot(left_state, right_state)"
@@ -670,9 +672,6 @@
    "name": "python",
    "nbconvert_exporter": "python",
    "pygments_lexer": "ipython3",
-<<<<<<< HEAD
-   "version": "3.6.10"
-=======
    "version": "3.8.23.6.5"
   },
   "nbdime-conflicts": {
@@ -725,7 +724,6 @@
      "op": "patch"
     }
    ]
->>>>>>> 712c5065
   },
   "toc": {
    "base_numbering": 1,
