{
 "cells": [
  {
   "cell_type": "markdown",
   "metadata": {},
   "source": [
    "# Comparison of full discretizations using approximate Riemann solvers"
   ]
  },
  {
   "cell_type": "markdown",
   "metadata": {},
   "source": [
    "In [Euler_approximate_solvers.ipynb](Euler_approximate_solvers.ipynb) we introduced several approximate Riemann solvers for the Euler equations of compressible gas dynamics.  How do these solvers impact the solution accuracy when used within a finite volume discretization?  To investigate, we will use them within [PyClaw](http://www.clawpack.org/pyclaw/) to solve two standard test problems for one-dimensional compressible flow:\n",
    "\n",
    "  1. The Sod shocktube problem.  This is a Riemann problem, which we have considered previously.\n",
    "  2. The Woodward-Colella blast wave problem.  The initial data consists of two Riemann problems, with resulting shock waves of differing strengths.  These shock waves later interact with each other.\n",
    "  \n",
    "In this chapter, unlike previous chapters, we include extensive sections of code in the notebook.  This is meant to more easily allow the reader to use these as templates for setting up other problems.  For more information about the software and algorithms used here, see [this paper](https://peerj.com/articles/cs-68/) and references therein."
   ]
  },
  {
   "cell_type": "code",
   "execution_count": null,
   "metadata": {
    "tags": [
     "hide"
    ]
   },
   "outputs": [],
   "source": [
<<<<<<< HEAD
    "%config InlineBackend.figure_format = 'svg'\n",
    "%matplotlib inline\n",
    "import numpy as np\n",
=======
    "%matplotlib inline"
   ]
  },
  {
   "cell_type": "code",
   "execution_count": null,
   "metadata": {
    "tags": [
     "hide"
    ]
   },
   "outputs": [],
   "source": [
>>>>>>> 746687f9
    "from exact_solvers import Euler\n",
    "from clawpack import riemann\n",
    "import matplotlib.pyplot as plt\n",
    "from collections import namedtuple\n",
    "from ipywidgets import interact\n",
    "from ipywidgets import widgets"
   ]
  },
  {
   "cell_type": "code",
   "execution_count": null,
   "metadata": {},
   "outputs": [],
   "source": [
    "from clawpack.riemann.euler_with_efix_1D_constants import density, momentum, energy, num_eqn\n",
    "\n",
    "def shocktube(q_l, q_r, N=50, riemann_solver='HLL', solver_type='classic'):\n",
    "\n",
    "    from clawpack import pyclaw\n",
    "    from clawpack import riemann\n",
    "\n",
    "    if riemann_solver == 'Roe':\n",
    "        rs = riemann.euler_1D_py.euler_roe_1D\n",
    "    elif riemann_solver == 'HLL':\n",
    "        rs = riemann.euler_1D_py.euler_hll_1D\n",
    "\n",
    "    if solver_type == 'classic':\n",
    "        solver = pyclaw.ClawSolver1D(rs)        \n",
    "    else:\n",
    "        solver = pyclaw.SharpClawSolver1D(rs)\n",
    "\n",
    "    solver.kernel_language = 'Python'\n",
    "    \n",
    "    solver.bc_lower[0]=pyclaw.BC.extrap\n",
    "    solver.bc_upper[0]=pyclaw.BC.extrap\n",
    "\n",
    "    x = pyclaw.Dimension(-1.0,1.0,N,name='x')\n",
    "    domain = pyclaw.Domain([x])\n",
    "    state = pyclaw.State(domain,num_eqn)\n",
    "\n",
    "    gamma = 1.4\n",
    "    state.problem_data['gamma']= gamma\n",
    "    state.problem_data['gamma1']= gamma-1.\n",
    "\n",
    "    state.problem_data['efix'] = False\n",
    "\n",
    "    xc = state.grid.p_centers[0]\n",
    "    \n",
    "    velocity = (xc<=0)*q_l[1] + (xc>0)*q_r[1]\n",
    "    pressure = (xc<=0)*q_l[2] + (xc>0)*q_r[2]\n",
    "\n",
    "    state.q[density ,:] = (xc<=0)*q_l[0] + (xc>0)*q_r[0]\n",
    "    state.q[momentum,:] = velocity * state.q[density,:]\n",
    "    state.q[energy  ,:] = pressure/(gamma - 1.) + 0.5 * state.q[density,:] * velocity**2\n",
    "\n",
    "    claw = pyclaw.Controller()\n",
    "    claw.tfinal = 0.5\n",
    "    claw.solution = pyclaw.Solution(state,domain)\n",
    "    claw.solver = solver\n",
    "    claw.num_output_times = 10\n",
    "    claw.keep_copy = True\n",
    "    claw.verbosity=0\n",
    "\n",
    "    return claw"
   ]
  },
  {
   "cell_type": "code",
   "execution_count": null,
   "metadata": {},
   "outputs": [],
   "source": [
    "from clawpack.riemann.euler_with_efix_1D_constants import density, momentum, energy, num_eqn\n",
    "\n",
    "def blastwave(N=400, riemann_solver='HLL', solver_type='classic'):\n",
    "\n",
    "    from clawpack import pyclaw\n",
    "    from clawpack import riemann\n",
    "\n",
    "    if riemann_solver == 'Roe':\n",
    "        kernel_language = 'Fortran'\n",
    "        rs = riemann.euler_with_efix_1D\n",
    "        #rs = riemann.euler_1D_py.euler_roe_1D\n",
    "    elif riemann_solver == 'HLL':\n",
    "        kernel_language = 'Python'\n",
    "        rs = riemann.euler_1D_py.euler_hll_1D\n",
    "\n",
    "    if solver_type == 'classic':\n",
    "        solver = pyclaw.ClawSolver1D(rs)        \n",
    "    else:\n",
    "        solver = pyclaw.SharpClawSolver1D(rs)\n",
    "\n",
    "    solver.kernel_language = kernel_language\n",
    "    \n",
    "    solver.bc_lower[0]=pyclaw.BC.wall\n",
    "    solver.bc_upper[0]=pyclaw.BC.wall\n",
    "\n",
    "    x = pyclaw.Dimension(0.0,1.0,N,name='x')\n",
    "    domain = pyclaw.Domain([x])\n",
    "    state = pyclaw.State(domain,num_eqn)\n",
    "\n",
    "    gamma = 1.4\n",
    "    state.problem_data['gamma']= gamma\n",
    "    state.problem_data['gamma1']= gamma-1.\n",
    "\n",
    "    state.problem_data['efix'] = False\n",
    "\n",
    "    xc = state.grid.p_centers[0]\n",
    "\n",
    "    pressure = (xc<0.1)*1.e3 + (0.1<=xc)*(xc<0.9)*1.e-2 + (0.9<=xc)*1.e2\n",
    "    \n",
    "    state.q[density ,:] = 1.\n",
    "    state.q[momentum,:] = 0.\n",
    "    state.q[energy  ,:] = pressure / (gamma - 1.)\n",
    "\n",
    "    claw = pyclaw.Controller()\n",
    "    claw.tfinal = 0.038\n",
    "    claw.solution = pyclaw.Solution(state,domain)\n",
    "    claw.solver = solver\n",
    "    claw.num_output_times = 30\n",
    "    claw.keep_copy = True\n",
    "    claw.verbosity=0\n",
    "\n",
    "    return claw"
   ]
  },
  {
   "cell_type": "markdown",
   "metadata": {},
   "source": [
    "## Classic Clawpack algorithm with HLL versus Roe"
   ]
  },
  {
   "cell_type": "markdown",
   "metadata": {},
   "source": [
    "We compare results obtained with these two solvers within a second-order Lax-Wendroff based scheme (with limiters to avoid nonphysical oscillations).  This method is the basis of Clawpack.  "
   ]
  },
  {
   "cell_type": "markdown",
   "metadata": {},
   "source": [
    "### Sod shock tube problem"
   ]
  },
  {
   "cell_type": "markdown",
   "metadata": {},
   "source": [
    "We first consider the classic shocktube problem proposed by Sod and already discussed in [Euler.ipynb](Euler.ipynb).  This is a particular Riemann problem in which the initial velocity is zero on both sides of a discontinuity in pressure and/or density of a gas, and so the exact Riemann solver for the Euler equations would provide the exact solution for all time, consisting of a right-going shock, a left-going rarefaction, and an intermediate contact discontinuity.\n",
    "\n",
    "In the numerical experiments done in this notebook, we use this initial data for a more general finite volume method that could be used to approximate the solution for any initial data.  In the first time step there is a single cell interface with nontrivial Riemann data, but as the solution evolves on the grid the Riemann problems that arise in subsequent time steps are very different from the single problem we started with.  Depending on the accuracy of the numerical method, the resolution of the grid, and the choice of approximate Riemann solver to use at each grid cell every time step, the numerical solution may deviate significantly from the exact solution to the original shocktube problem.  This makes a good initial test problem for numerical methods because the exact solution can be computed for comparison purposes, and because it clearly shows whether the method introduces oscillations around discontinuities and/or smears them out.  "
   ]
  },
  {
   "cell_type": "code",
   "execution_count": null,
   "metadata": {},
   "outputs": [],
   "source": [
    "prim_l = [1.,0.,1.]\n",
    "prim_r = [1./8,0.,1./10]\n",
    "q_l = Euler.conservative_to_primitive(*prim_l)\n",
    "q_r = Euler.conservative_to_primitive(*prim_r)\n",
    "\n",
    "# Roe-based solution\n",
    "roe_st = shocktube(q_l,q_r,N=50,riemann_solver='Roe')\n",
    "roe_st.run()\n",
    "xc_st = roe_st.solution.state.grid.p_centers[0]\n",
    "\n",
    "# HLL-based solution\n",
    "hll_st = shocktube(q_l,q_r,N=50,riemann_solver='HLL')\n",
    "hll_st.run()\n",
    "\n",
    "# Exact solution\n",
    "xc_exact_st = np.linspace(-1,1,2000)\n",
    "states, speeds, reval, wave_types = Euler.exact_riemann_solution(prim_l, prim_r)\n",
    "\n",
    "def plot_frame(i):\n",
    "    t = roe_st.frames[i].t\n",
    "    fig, ax = plt.subplots(figsize=(12,6))\n",
    "    ax.set_xlim((-1,1)); ax.set_ylim((0,1.1))\n",
    "    ax.plot(xc_exact_st,reval(xc_exact_st/(t+1.e-16))[0],'-k',lw=1)\n",
    "    ax.plot(xc_st,hll_st.frames[i].q[density,:],'-ob',lw=2)\n",
    "    ax.plot(xc_st,roe_st.frames[i].q[density,:],'-or',lw=2)\n",
    "    plt.legend(['Exact','HLL','Roe'],loc='best')\n",
    "    plt.title('Density at t={:.2f}'.format(t))\n",
    "    plt.show()\n",
    "    \n",
    "interact(plot_frame, i=widgets.IntSlider(min=0, max=10, description='Frame'));"
   ]
  },
  {
   "cell_type": "markdown",
   "metadata": {},
   "source": [
    "As you might expect, the HLL solver smears the middle wave (contact discontinuity) significantly more than the Roe solver does. Perhaps surprisingly, it captures the shock just as accurately as the Roe solver does."
   ]
  },
  {
   "cell_type": "markdown",
   "metadata": {},
   "source": [
    "### Woodward-Colella blast wave"
   ]
  },
  {
   "cell_type": "markdown",
   "metadata": {},
   "source": [
    "Next we consider the Woodward-Colella blast wave problem, which is discussed for example in <cite data-cite=\"fvmhp\"><a href=\"riemann.html#fvmhp\">(LeVeque 2002)</a></cite>.  Here the initial velocity is zero and the density is one everywhere.  The pressure is\n",
    "\\begin{align}\n",
    "    p_0(x) = \\begin{cases} 1000 & 0 \\le x \\le 0.1 \\\\\n",
    "                           0.01 & 0.1 \\le x \\le 0.9 \\\\\n",
    "                           100  & 0.9 \\le x \\le 1\n",
    "    \\end{cases}\n",
    "\\end{align}\n",
    "The boundaries at $x=0$ and $x=1$ are solid walls.  The solution involves a Riemann problem at $x=0.1$ and another at $x=0.9$.  Later, the waves resulting from these Riemann problems interact with each other."
   ]
  },
  {
   "cell_type": "code",
   "execution_count": null,
   "metadata": {},
   "outputs": [],
   "source": [
    "roe_bw = blastwave(riemann_solver='Roe')\n",
    "roe_bw.run()\n",
    "hll_bw = blastwave(riemann_solver='HLL')\n",
    "hll_bw.run()\n",
    "fine_bw = blastwave(N=4000,riemann_solver='Roe')\n",
    "fine_bw.run();\n",
    "xc_bw = roe_bw.solution.state.grid.p_centers[0]\n",
    "xc_fine_bw = fine_bw.solution.state.grid.p_centers[0]\n",
    "\n",
    "def plot_frame(i):\n",
    "    t = roe_bw.frames[i].t\n",
    "    fig, ax = plt.subplots(figsize=(12,6))\n",
    "    ax.set_xlim((0.,1)); ax.set_ylim((0,10))\n",
    "    ax.plot(xc_fine_bw,fine_bw.frames[i].q[density,:],'-k',lw=1)\n",
    "    ax.plot(xc_bw,hll_bw.frames[i].q[density,:],'-ob',lw=2)\n",
    "    ax.plot(xc_bw,roe_bw.frames[i].q[density,:],'-or',lw=2)\n",
    "    plt.legend(['Fine','HLL','Roe'],loc='best')\n",
    "    plt.title('Density at t={:.3f}'.format(t))\n",
    "    plt.show()\n",
    "    \n",
    "interact(plot_frame, i=widgets.IntSlider(min=0, max=30, description='Frame'));"
   ]
  },
  {
   "cell_type": "markdown",
   "metadata": {},
   "source": [
    "Here no exact solution is available, so we compare with a solution computed on a finer grid.\n",
    "Again the solutions are fairly similar, though the HLL solution is a bit more smeared.\n",
    "\n",
    "One should not conclude from these tests that, for instance, the Roe solver is *better* than the HLL solver.  Many factors besides accuracy should be considered, including cost and robustness.  As we have seen the HLL solver is more robust in the presence of near-vacuum states."
   ]
  },
  {
   "cell_type": "markdown",
   "metadata": {},
   "source": [
    "## High-order WENO + Runge-Kutta"
   ]
  },
  {
   "cell_type": "markdown",
   "metadata": {},
   "source": [
    "Next we look at the difference between the HLL and Roe solution when these solvers are employed within a higher-order method of lines discretization using fifth-order WENO and a 4th-order Runge-Kutta scheme."
   ]
  },
  {
   "cell_type": "code",
   "execution_count": null,
   "metadata": {},
   "outputs": [],
   "source": [
    "prim_l = [1.,0.,1.]\n",
    "prim_r = [1./8,0.,1./10]\n",
    "q_l = Euler.conservative_to_primitive(*prim_l)\n",
    "q_r = Euler.conservative_to_primitive(*prim_r)\n",
    "\n",
    "roe_weno = shocktube(q_l,q_r,N=50,riemann_solver='Roe',solver_type='sharpclaw')\n",
    "roe_weno.run()\n",
    "hll_weno = shocktube(q_l,q_r,N=50,riemann_solver='HLL',solver_type='sharpclaw')\n",
    "hll_weno.run()\n",
    "\n",
    "xc = roe_weno.solution.state.grid.p_centers[0]\n",
    "\n",
    "# Exact solution\n",
    "xc_exact = np.linspace(-1,1,2000)\n",
    "states, speeds, reval, wave_types = Euler.exact_riemann_solution(prim_l, prim_r)\n",
    "\n",
    "def plot_frame(i):\n",
    "    t = roe_weno.frames[i].t\n",
    "    fig, ax = plt.subplots(figsize=(12,6))\n",
    "    ax.set_xlim((-1,1)); ax.set_ylim((0,1.1))\n",
    "    ax.plot(xc_exact,reval(xc_exact/(t+1.e-16))[0],'-k',lw=1)\n",
    "    ax.plot(xc,hll_weno.frames[i].q[density,:],'-ob',lw=2)\n",
    "    ax.plot(xc,roe_weno.frames[i].q[density,:],'-or',lw=2)\n",
    "    plt.legend(['Exact','HLL','Roe'],loc='best')\n",
    "    plt.title('Density at t={:.2f}'.format(t))\n",
    "    plt.show()\n",
    "    \n",
    "interact(plot_frame, i=widgets.IntSlider(min=0, max=10, description='Frame'));"
   ]
  },
  {
   "cell_type": "markdown",
   "metadata": {},
   "source": [
    "With higher-order discretizations, the difference in solutions due to using different Riemann solvers is less significant.  This is partly because these high-order schemes use more accurate values as inputs to the Riemann problem, so that in smooth regions the jump between most cells is very small."
   ]
  }
 ],
 "metadata": {
  "kernelspec": {
   "display_name": "Python 3",
   "language": "python",
   "name": "python3"
  },
  "language_info": {
   "codemirror_mode": {
    "name": "ipython",
    "version": 3
   },
   "file_extension": ".py",
   "mimetype": "text/x-python",
   "name": "python",
   "nbconvert_exporter": "python",
   "pygments_lexer": "ipython3",
   "version": "3.6.5"
  },
  "toc": {
   "base_numbering": 1,
   "nav_menu": {},
   "number_sections": true,
   "sideBar": true,
   "skip_h1_title": false,
   "title_cell": "Table of Contents",
   "title_sidebar": "Contents",
   "toc_cell": false,
   "toc_position": {},
   "toc_section_display": "block",
   "toc_window_display": false
  }
 },
 "nbformat": 4,
 "nbformat_minor": 1
}<|MERGE_RESOLUTION|>--- conflicted
+++ resolved
@@ -29,11 +29,6 @@
    },
    "outputs": [],
    "source": [
-<<<<<<< HEAD
-    "%config InlineBackend.figure_format = 'svg'\n",
-    "%matplotlib inline\n",
-    "import numpy as np\n",
-=======
     "%matplotlib inline"
    ]
   },
@@ -47,11 +42,11 @@
    },
    "outputs": [],
    "source": [
->>>>>>> 746687f9
+    "%config InlineBackend.figure_format = 'svg'\n",
+    "import numpy as np\n",
     "from exact_solvers import Euler\n",
     "from clawpack import riemann\n",
     "import matplotlib.pyplot as plt\n",
-    "from collections import namedtuple\n",
     "from ipywidgets import interact\n",
     "from ipywidgets import widgets"
    ]
