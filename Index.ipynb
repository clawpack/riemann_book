{
 "cells": [
  {
   "cell_type": "markdown",
   "metadata": {},
   "source": [
    "# Contents\n",
    "\n",
    "The Github repository containing these notebooks is https://github.com/clawpack/riemann_book\n",
    "\n",
    " - [Preface](Preface.ipynb)\n",
    " \n",
    "## Part I: The Riemann problem and its solution\n",
    "\n",
    "  0. [Introduction](Introduction.ipynb)\n",
    "  1. [Advection](Advection.ipynb)\n",
    "  2. [Acoustics](Acoustics.ipynb)\n",
    "  3. [Traffic flow](Traffic_flow.ipynb)\n",
    "  4. Burgers' equation\n",
    "  5. [Shallow water waves](Shallow_water.ipynb)\n",
    "  7. [Shallow water with a tracer](Shallow_tracer.ipynb)\n",
    "  8. [Ideal gas dynamics](Euler_equations.ipynb)\n",
    "  \n",
    "## Part II: Approximate solvers\n",
    "\n",
    "  1. [Euler approximate solvers](Euler_approximate_solvers.ipynb)\n",
    "\n",
    "## Part III: Riemann problems with spatially-varying flux\n",
    "  1. Advection\n",
    "  2. Acoustics\n",
    "  3. [Traffic with varying road conditions](Traffic_variable_speed.ipynb)\n",
    "  4. [Nonlinear elasticity in a heterogeneous medium](Nonlinear_elasticity.ipynb)\n",
    "  5. Ideal gas shock tube with different ratio of specific heats\n",
    "  6. [Euler equations with Tammann equation of state](Euler_equations_TammannEOS.ipynb)\n",
    "  \n",
    "## Part IV: Source terms\n",
    " \n",
    "## Part V: Non-classical problems\n",
    "  1. [Nonconvex flux for a scalar problem](Nonconvex_scalar.ipynb)\n",
    "  2. [Pressureless flow](Pressureless_flow.ipynb)\n",
    " \n",
    "## Part VI: Multidimensional systems\n",
    "  1. [Acoustics](http://nbviewer.jupyter.org/github/maojrs/ipynotebooks/blob/master/acoustics_riemann.ipynb)\n",
    "  2. [Elasticity](http://nbviewer.jupyter.org/github/maojrs/ipynotebooks/blob/master/elasticity_riemann.ipynb)\n",
    "  3. [The Kitchen Sink: shallow water in cylindrical coordinates](Kitchen_sink_problem.ipynb)"
   ]
<<<<<<< HEAD
  },
  {
   "cell_type": "code",
   "execution_count": null,
   "metadata": {
    "collapsed": false
   },
   "outputs": [],
   "source": []
=======
>>>>>>> 13f8f569
  }
 ],
 "metadata": {
  "kernelspec": {
   "display_name": "Python 2",
   "language": "python",
   "name": "python2"
  },
  "language_info": {
   "codemirror_mode": {
    "name": "ipython",
    "version": 3
   },
   "file_extension": ".py",
   "mimetype": "text/x-python",
   "name": "python",
   "nbconvert_exporter": "python",
   "pygments_lexer": "ipython3",
   "version": "3.5.2"
  }
 },
 "nbformat": 4,
 "nbformat_minor": 1
}<|MERGE_RESOLUTION|>--- conflicted
+++ resolved
@@ -44,18 +44,6 @@
     "  2. [Elasticity](http://nbviewer.jupyter.org/github/maojrs/ipynotebooks/blob/master/elasticity_riemann.ipynb)\n",
     "  3. [The Kitchen Sink: shallow water in cylindrical coordinates](Kitchen_sink_problem.ipynb)"
    ]
-<<<<<<< HEAD
-  },
-  {
-   "cell_type": "code",
-   "execution_count": null,
-   "metadata": {
-    "collapsed": false
-   },
-   "outputs": [],
-   "source": []
-=======
->>>>>>> 13f8f569
   }
  ],
  "metadata": {
