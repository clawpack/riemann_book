--- conflicted
+++ resolved
@@ -6,11 +6,8 @@
    "source": [
     "# Riemann problem for Euler equations with the Tammann EOS\n",
     "\n",
-<<<<<<< HEAD
-=======
     "In this chapter, we consider the one-dimensional Riemann problem for the Euler equations with the Tammann equation of state (EOS). The Tammann EOS, also known as stiffened gas EOS, is used to model almost-incompressible fluids. It can be physically understood as modeling an ideal gas under very high ambient pressures. The Riemann problem we want to solve consists of the one-dimensional Euler equations,\n",
     "\n",
->>>>>>> fd90bc91
     "\\begin{align*}\n",
     "    \\left[\\begin{array}{c} \\rho \\\\   \\rho u \\\\    E   \\end{array} \\right]_t +\n",
     "    \\left[\\begin{array}{c} \\rho u \\\\   \\rho u^2 + p \\\\     u(E+p)   \\end{array} \\right]_x\n",
@@ -52,26 +49,19 @@
     "middle state pressure $p_*$ that ensures that the velocity $u_*$ across the contact discontinuity is consistent. Since we know that the left state velocity $u_l$ should be connected by a rarefaction or shock to $u_*$, we write $u_*=u_l + [u]_1$, where $[u]_1$ is the jump of the velocity across the 1-wave. In a similar manner, we also \n",
     "know the 3-wave should be a shock or rarefaction, so we write $u_*= u_r - [u]_3$.  Therefore, it is useful to define\n",
     "\n",
-    "\n",
     "\\begin{align}\n",
     "  \\phi_l(p_*) = u_* = u_l - \\mathcal{F}_l(p_*),   \\label{CDvel-1}  \\\\\n",
     "  \\phi_r(p_*) = u_* = u_r + \\mathcal{F}_r(p_*).   \\label{CDvel-2} \n",
     "\\end{align}\n",
-    "\n",
     "\n",
     "where the value of $\\mathcal{F}_{l,r}(p_*) = -[u]_{1,3}$ depends on whether the wave in question is a shock or a rarefaction (signs were \n",
     "chosen for notation consistency). As we expect these two equations yield the same contact discontinuity \n",
     "velocity $u_*$, we have \n",
     "\n",
-    "\n",
     "\\begin{align}\n",
     " \\Phi(p_*)= \\phi_r(p_*) - \\phi_l(p_*) = 0.\n",
     " \\label{Phi} \n",
     "\\end{align}\n",
-<<<<<<< HEAD
-=======
-    "\n",
->>>>>>> fd90bc91
     "\n",
     "This nonlinear equation will yield the pressure $p_*$ that provides consistency between the type of waves (rarefactions or shocks), their speeds and the contact discontinuity velocity $u_*$. As we mentioned before, the shape of $\\phi_k(p_*)$ will depend on whether the states are connected by a shock wave or rarefaction. Once \n",
     "the $p_*$ has been found, the contact discontinuity velocity can be found from the expressions just derived. However, it is not yet clear how to calculate the density or the speeds of the 1-wave \n",
@@ -303,7 +293,6 @@
    "cell_type": "code",
    "execution_count": null,
    "metadata": {
-    "collapsed": false,
     "tags": [
      "hide"
     ]
@@ -321,9 +310,7 @@
   {
    "cell_type": "code",
    "execution_count": null,
-   "metadata": {
-    "collapsed": false
-   },
+   "metadata": {},
    "outputs": [],
    "source": [
     "# Initial states [density, velocity, pressure]\n",
@@ -348,7 +335,7 @@
    "cell_type": "code",
    "execution_count": null,
    "metadata": {
-    "collapsed": false
+    "collapsed": true
    },
    "outputs": [],
    "source": [
@@ -371,10 +358,7 @@
   },
   {
    "cell_type": "markdown",
-   "metadata": {
-    "deletable": true,
-    "editable": true
-   },
+   "metadata": {},
    "source": [
     "## Examples of Riemann Solutions\n",
     "\n",
@@ -386,7 +370,7 @@
    "cell_type": "code",
    "execution_count": null,
    "metadata": {
-    "collapsed": false
+    "collapsed": true
    },
    "outputs": [],
    "source": [
@@ -400,14 +384,9 @@
   {
    "cell_type": "code",
    "execution_count": null,
-<<<<<<< HEAD
-   "metadata": {},
-=======
-   "metadata": {
-    "deletable": true,
-    "editable": true
-   },
->>>>>>> fd90bc91
+   "metadata": {
+    "collapsed": true
+   },
    "outputs": [],
    "source": [
     "q_l = [1010.0, 0.0, 3*patm]\n",
@@ -420,20 +399,14 @@
   },
   {
    "cell_type": "markdown",
-   "metadata": {
-    "deletable": true,
-    "editable": true
-   },
+   "metadata": {},
    "source": [
     "The density difference between the states is very small because water is almost incompressible. Note the small waves generated in the density plot and the very compressed rarefaction fan, which are consequence of the low compressibility in water."
    ]
   },
   {
    "cell_type": "markdown",
-   "metadata": {
-    "deletable": true,
-    "editable": true
-   },
+   "metadata": {},
    "source": [
     "### Problem 2: Air-water interface in shock tube\n",
     "We can use the Euler equations with the Tammann EOS to model wave propagation in almost-incompressible media, such as water. As we provided the solution with different EOS parameters on the left and right states, it can couple different materials across the interface. For instance, we can use this model to study the propagation of waves from air into water. Air is modeled by the ideal gas EOS, which corresponds to $\\gamma=1.4$ and $p_{\\infty} = 0$, and water can be modeled using the same parameters as the example before. Consider a shock traveling from left to right; the left state has only air while the right state has only water. Although in a realistic two or three dimensional setting, the water would spill into the left state, we can consider the water is being held in place by a container with a thin wall. In this setting, the current model has been shown to be a valid approximation <cite data-cite=\"del2016computational0\"><a href=\"riemann.html#del2016computational0\">(del Razo 2016)<a></cite>. The solution has the following form:"
@@ -443,8 +416,7 @@
    "cell_type": "code",
    "execution_count": null,
    "metadata": {
-    "deletable": true,
-    "editable": true
+    "collapsed": true
    },
    "outputs": [],
    "source": [
@@ -458,10 +430,7 @@
   },
   {
    "cell_type": "markdown",
-   "metadata": {
-    "deletable": true,
-    "editable": true
-   },
+   "metadata": {},
    "source": [
     "### Problem 3: Water-air interface in shock tube\n",
     "The same setup as in Problem 2, but now the shock moves from water (on the left) into air (on the right)."
@@ -471,8 +440,7 @@
    "cell_type": "code",
    "execution_count": null,
    "metadata": {
-    "deletable": true,
-    "editable": true
+    "collapsed": true
    },
    "outputs": [],
    "source": [
@@ -486,10 +454,7 @@
   },
   {
    "cell_type": "markdown",
-   "metadata": {
-    "deletable": true,
-    "editable": true
-   },
+   "metadata": {},
    "source": [
     "## Negative pressure and vacuum states\n",
     "\n",
@@ -503,8 +468,7 @@
    "cell_type": "code",
    "execution_count": null,
    "metadata": {
-    "deletable": true,
-    "editable": true
+    "collapsed": true
    },
    "outputs": [],
    "source": [
@@ -528,15 +492,68 @@
    "cell_type": "markdown",
    "metadata": {},
    "source": [
+    "### Full solution\n",
+    "In order to get the full solution, we still need a couple more quantities. Equations (\\ref{RH-phis}) will yield the contact discontinuity speed $s_2=u_*$ in terms of $p_*$. We can also calculate $F_l$ and $F_r$ from (\\ref{Qk-f}), and we can substitute in (\\ref{RH-speeds}) to obtain the corresponding wave speeds. With this, we now provide the full solution of the Riemann problem. "
+   ]
+  },
+  {
+   "cell_type": "code",
+   "execution_count": null,
+   "metadata": {
+    "collapsed": true
+   },
+   "outputs": [],
+   "source": [
+    "# %load exact_solvers/euler_tammann.py"
+   ]
+  },
+  {
+   "cell_type": "code",
+   "execution_count": null,
+   "metadata": {
+    "collapsed": true
+   },
+   "outputs": [],
+   "source": [
+    "ql = [1.0, -3.0, 1.0]\n",
+    "qr = [1.0, 3.0, 1.0]\n",
+    "gamma = [1.4, 1.4]\n",
+    "pinf = [0.0, 0.0]\n",
+    "ex_states, ex_speeds, reval, wave_types, varsout = euler_tammann.exact_riemann_solution(ql ,qr, gamma, pinf, \n",
+    "                                                              varin = 'primitive', varout = 'conservative')"
+   ]
+  },
+  {
+   "cell_type": "code",
+   "execution_count": null,
+   "metadata": {},
+   "outputs": [],
+   "source": [
+    "plot_function = riemann_tools.make_plot_function(ex_states, ex_speeds, reval, wave_types,\n",
+    "                                                     layout='vertical', variable_names=varsout)\n",
+    "interact(plot_function, t=widgets.FloatSlider(value=0.0,min=0,max=1.0));"
+   ]
+  },
+  {
+   "cell_type": "markdown",
+   "metadata": {},
+   "source": [
+    "#### to be modified\n",
+    "Now we need to iterate this function using a Newton method, to find which value of $p_*$ yields $\\Phi(p_*)=0$\n",
+    "We just obtained the pressure and velocity middle states $p_*$ and $u_*$ that are continuous across the contact disconitnuity and the middle states for the density $\\rho_{*l}$ and $\\rho_{*r}$ have also been obtained from the function and saved as global variables. We also know the speed the left and right waves are traveling. We can now plot the solution to the Riemann problem. "
+   ]
+  },
+  {
+   "cell_type": "markdown",
+   "metadata": {},
+   "source": [
     "### *Test: Interactive pplane for ideal gas Euler eqs. "
    ]
   },
   {
    "cell_type": "code",
    "execution_count": null,
-   "metadata": {
-    "collapsed": false
-   },
+   "metadata": {},
    "outputs": [],
    "source": [
     "# Initial states [density, velocity, pressure]\n",
@@ -550,7 +567,6 @@
   }
  ],
  "metadata": {
-  "celltoolbar": "Tags",
   "kernelspec": {
    "display_name": "Python 2",
    "language": "python",
@@ -566,7 +582,7 @@
    "name": "python",
    "nbconvert_exporter": "python",
    "pygments_lexer": "ipython2",
-   "version": "2.7.12"
+   "version": "2.7.13"
   }
  },
  "nbformat": 4,
