[![Build Status](https://travis-ci.org/clawpack/riemann_book.svg?branch=FA16)](https://travis-ci.org/clawpack/riemann_book)

# Riemann Problems and Jupyter Solutions

#### by David I. Ketcheson, Randall J. LeVeque, and Mauricio del Razo Sarmina

This repository contains source files for a book that illustrates Riemann
solutions and approximate Riemann solvers in Jupyter notebooks.  The print version
of the book is [available from SIAM](https://my.siam.org/Store/Product/viewproduct/?ProductId=31634540),
and also as an [ebook](https://epubs.siam.org/doi/book/10.1137/1.9781611976212).  You can view a pdf 
version of the [contents, preface, and index](https://archive.siam.org/books/fa16/fa16fmbm.pdf).

    Riemann Problems and Jupyter Solutions
        Theory and Approximate Solvers for Hyperbolic PDEs
    by David I. Ketcheson, Randall J. LeVeque, and Mauricio J. del Razo
    SIAM, 2020.   ISBN: 978-1-611976-20-5
    ebook: DOI 10.1137/1.9781611976212

See [https://bookstore.siam.org/fa16/bonus](https://bookstore.siam.org/fa16/bonus) for additional 
information and links to the html rendered notebooks.
These are static views (no execution or interactive widgets), but some notebooks include animations that will play.


<<<<<<< HEAD
The code in this repository, including all code samples in the notebooks,
is released under the 3-Clause BSD License.  See
[LICENSE-CODE](https://github.com/clawpack/riemann_book/blob/FA16/LICENSE-CODE)
for the license and read more at the 
[Open Source Initiative](https://opensource.org/licenses/bsd-3-clause).

### Text

The text content of the notebooks is released under the CC-BY-NC-ND License.
See
[LICENSE-TEXT.md](https://github.com/clawpack/riemann_book/blob/FA16/LICENSE-TEXT.md)
for the license and read more at [Creative
Commons](https://creativecommons.org/licenses/by-nc-nd/4.0/).
=======
The recommended way to fully experience the book is by running the Jupyter notebooks:
>>>>>>> c6b8d5d7

 - [Locally, installed using Docker](#docker)
 - [Locally, installed manually](#installation)
 - [In the cloud with Binder](#binder)
 
 Start from the table of contents given in the notebook [Index.ipynb](Index.ipynb), which is also [shown below](#contents).
 The notebook [Index2.ipynb](Index2.ipynb) lists some notebooks that are not 
 in the SIAM book, some of which are still under development.  Additional notebooks may appear in the future.

## Branches
The [**FA16** branch](https://github.com/clawpack/riemann_book/tree/FA16) of this repository corresponds
to notebooks as converted into the SIAM book.  The **master** branch may be updated in the future.

## Installation
To install the [dependencies](#installation), first install a Fortran compiler.
Then do the following in a terminal:

```
pip install clawpack
git clone https://github.com/clawpack/riemann_book
cd riemann_book
pip install -r requirements.txt
jupyter nbextension enable --py widgetsnbextension
pip install jupyter_contrib_nbextensions
jupyter contrib nbextension install --user
jupyter nbextension enable equation-numbering/main
```

You can test your installation by running

```
python test.py
```

A table of contents and suggested order for reading the notebooks is given in [Index.ipynb](Index.ipynb).

If you want to compile the PDF locally, you must also install the package [bookbook](https://github.com/takluyver/bookbook).

## Docker

Rather than installing all the dependencies, if you have
[Docker](https://www.docker.com/) installed you can use

    $ docker pull clawpack/rbook

to obtain a docker image that has all the notebooks and dependencies
installed.  This was built using the [Dockerfile](Dockerfile) in
this repository, which could be modified to build a new image also
containing other material, if desired.  See [Docker.md](Docker.md) for further
instructions.

## Execute in the cloud

### Binder

Rather than installing anything on your own computer, you can run the
notebooks on the cloud using the free
[binder](https://mybinder.org/) service.  
Simply navigate to this link in a browser:

https://mybinder.org/v2/gh/clawpack/riemann_book/FA16

This may take a few minutes to start up a notebook server on a
[Jupyterhub](https://jupyterhub.readthedocs.io/en/latest/). Then navigate to
`riemann_book` and open `Index.ipynb` to get started.


## License

### Code

The code in this repository, including all code samples in the notebooks,
is released under the 3-Clause BSD License.  See
[LICENSE-CODE](https://github.com/clawpack/riemann_book/blob/master/LICENSE-CODE)
for the license and read more at the 
[Open Source Initiative](https://opensource.org/licenses/bsd-3-clause).

### Text

The text content of the notebooks is released under the CC-BY-NC-ND License.
See
[LICENSE-TEXT.md](https://github.com/clawpack/riemann_book/blob/master/LICENSE-TEXT.md)
for the license and read more at [Creative
Commons](https://creativecommons.org/licenses/by-nc-nd/4.0/).

## Contents

Taken from the notebook [Index.ipynb](Index.ipynb), these are the notebooks that also appear in the printed book:

- Preface -- Describes the aims and goals, and different ways to use the notebooks.
- Part I: The Riemann problem and its solution
  - `Introduction.ipynb` -- Introduces basic ideas with some sample solutions.
  - `Advection.ipynb` -- The scalar advection equation is the simplest hyperbolic problem.
  - `Acoustics.ipynb` -- This linear system of two equations illustrates how eigenstructure is used.
  - `Burgers.ipynb` -- The classic nonlinear scalar problem with a convex flux.
  - `Traffic_flow.ipynb` -- A nonlinear scalar problem with a nice physical interpretation.
  - `Nonconvex_scalar.ipynb` -- More interesting Riemann solutions arise when the flux is not convex.
  - `Shallow_water.ipynb` -- A classic nonlinear system of two equations.
  - `Shallow_tracer.ipynb` -- Adding a passively advected tracer and a linearly degenerate field.
  - `Euler.ipynb` -- The classic equations for an ideal gas.
- Part II: Approximate solvers
  - `Approximate_solvers.ipynb` -- Introduction to two basic types of approximations.
  - `Burgers_approximate.ipynb` -- Approximate solvers for a scalar problem.
  - `Shallow_water_approximate.ipynb` -- Roe solvers, the entropy fix, positivity, HLL, and HLLE.
  - `Euler_approximate.ipynb` -- Extension of these solvers to gas dynamics.
  - `FV_compare.ipynb` -- Comparing how different approximate solvers perform when used with PyClaw.
<|MERGE_RESOLUTION|>--- conflicted
+++ resolved
@@ -21,23 +21,7 @@
 These are static views (no execution or interactive widgets), but some notebooks include animations that will play.
 
 
-<<<<<<< HEAD
-The code in this repository, including all code samples in the notebooks,
-is released under the 3-Clause BSD License.  See
-[LICENSE-CODE](https://github.com/clawpack/riemann_book/blob/FA16/LICENSE-CODE)
-for the license and read more at the 
-[Open Source Initiative](https://opensource.org/licenses/bsd-3-clause).
-
-### Text
-
-The text content of the notebooks is released under the CC-BY-NC-ND License.
-See
-[LICENSE-TEXT.md](https://github.com/clawpack/riemann_book/blob/FA16/LICENSE-TEXT.md)
-for the license and read more at [Creative
-Commons](https://creativecommons.org/licenses/by-nc-nd/4.0/).
-=======
 The recommended way to fully experience the book is by running the Jupyter notebooks:
->>>>>>> c6b8d5d7
 
  - [Locally, installed using Docker](#docker)
  - [Locally, installed manually](#installation)
